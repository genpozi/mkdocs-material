--- conflicted
+++ resolved
@@ -57,11 +57,7 @@
         run: |
           pip install .
           pip install \
-<<<<<<< HEAD
-            "mkdocs-git-committers-plugin-2>=1.0.0" \
-=======
-            "mkdocs-git-committers-plugin-2<1" \
->>>>>>> 91361538
+            "mkdocs-git-committers-plugin-2>=1.0.1" \
             "mkdocs-git-revision-date-localized-plugin>=1.0" \
             "mkdocs-minify-plugin>=0.3" \
             "mkdocs-redirects>=1.0"
