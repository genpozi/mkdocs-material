<<<<<<< HEAD
=======
mkdocs-material 4.6.3 (2020-02-14)

  * Removed optional third-party plugins from requirements.txt
  * Updated Docker image to contain all supported third-party plugins

>>>>>>> 84fce8e0
mkdocs-material 4.6.2 (2020-02-08)

  * Added Romanian translations
  * Fixed #1451: Inconsistent spacing for fenced code blocks

mkdocs-material 4.6.1 (2020-02-08)

  * Fixed #1324: Metadata author only rendering first character
  * Fixed #1393: Set tabindex to 0 for skip to content link
  * Fixed code blocks after Markdown 3.2 release
  * Fixed errors in Japanese translations
  * Improved Google Lighthouse score

mkdocs-material 4.6.0 (2019-12-11)

  * Added support for mkdocs-git-revision-date-localized-plugin
  * Fixed invalid character in Google Fonts URL

mkdocs-material-4.5.1 (2019-12-02)

  * Added Thai translations
  * Fixed missing assets in GitHub release .zip and .tar.gz

mkdocs-material-4.5.0 (2019-11-16)

  * Upgraded EmojiOne to Tweomji due to licensing issues
  * Temporarily pinned PyMdown and Markdown due to upcoming changes
  * Improved GitHub statistics retrieval
  * Fixed errors in Greek translations

mkdocs-material-4.4.3 (2019-10-03)

  * Added Estonian translations
  * Fixed removal of copyright banners in minified JavaScript
  * Removed unnecessary title attributes from links in table of contents

mkdocs-material-4.4.2 (2019-08-27)

  * Added Afrikaans translations
  * Fixed broken page title when h1 contained HTML tags
  * Improved accessibility for IE users
  * Removed unnecessary title attributes from links in navigation

mkdocs-material-4.4.1 (2019-08-22)

  * Added support for black as a primary color
  * Fixed broken footer bar when h1 contained HTML tags

mkdocs-material-4.4.0 (2019-06-15)

  * Added Slovenian translations
  * Reverted template minification in favor of mkdocs-minify-plugin
  * Fixed #1114: Tabs don't reappear when default font-size is smaller than 16

mkdocs-material-4.3.1 (2019-05-23)

  * Fixed spelling error in Danish translations

mkdocs-material-4.3.0 (2019-05-17)

  * Added support for changing header through metadata title property
  * Added font-display: swap to Google Font loading logic
  * Removed whitespace from templates, saving 4kb (.7kb gzipped) per request
  * Fixed alignment of repository icons on tablet and desktop

mkdocs-material-4.2.0 (2019-04-28)

  * Added Norwegian (Nynorsk) translations
  * Fixed loss of focus in non-form input elements due to search hotkeys
  * Fixed #1067: Search hotkeys not working for mobile/tablet screensize
  * Fixed #1068: Search not correctly aligned for tablet screensize

mkdocs-material-4.1.2 (2019-04-16)

  * Fixed #1072: HTML tags appearing in navigation link titles

mkdocs-material-4.1.1 (2019-03-28)

  * Fixed minor CSS errors detected during validation

mkdocs-material-4.1.0 (2019-03-22)

  * Fixed #1023: Search for Asian languages broken after Lunr.js update
  * Fixed #1026: contenteditable elements loose focus on hotkeys

mkdocs-material-4.0.2 (2019-03-01)

  * Fixed #1012: HTML character entities appear in search result titles

mkdocs-material-4.0.1 (2019-02-13)

  * Fixed #762, #816: Glitch in sidebar when collapsing items
  * Fixed #869: Automatically expand details before printing

mkdocs-material-4.0.0 (2019-02-13)

  * Added background on hover for table rows
  * Removed Google Tag Manager and reverted to Google Analytics
  * Removed blocks in partials - Jinja doesn't support them
  * Fixed #911: Chrome breaks layout if system language is Chinese [BREAKING]
  * Fixed #976: Removed FastClick

mkdocs-material-3.3.0 (2019-01-29)

  * Moved Google Analytics integration into `head` using Google Tag Manager
  * Fixed #972: Unicode slugifier breaks table of contents blur on scroll
  * Fixed #974: Additional links in table of contents break blur on scroll

mkdocs-material-3.2.0 (2018-12-28)

  * Added support for redirects using metadata refresh
  * Fixed #921: Load Google Analytics snippet asynchronously

mkdocs-material-3.1.0 (2018-11-17)

  * Added support for Progressive Web App Manifest
  * Fixed #915: Search bug in Safari (upgraded Lunr.js)

mkdocs-material-3.0.6 (2018-10-26)

  * Added Taiwanese translations
  * Fixed #906: JavaScript code blocks evaluated in search results

mkdocs-material-3.0.5 (2018-10-23)

  * Added Croatian and Indonesian translations
  * Fixed #899: Skip-to-content link invalid from 2nd level on
  * Fixed #902: Missing URL filter in footer for FontAwesome link

mkdocs-material-3.0.4 (2018-09-03)

  * Updated Dutch translations
  * Fixed #856: Removed preconnect meta tag if Google Fonts are disabled

mkdocs-material-3.0.3 (2018-08-07)

  * Fixed #841: Additional path levels for extra CSS and JS

mkdocs-material-3.0.2 (2018-08-06)

  * Fixed #839: Lunr.js stemmer imports incorrect

mkdocs-material-3.0.1 (2018-08-05)

  * Fixed #838: Search result links incorrect

mkdocs-material-3.0.0 (2018-08-05)

  * Upgraded MkDocs to 1.0 [BREAKING]
  * Upgraded Python in official Docker image to 3.6
  * Added Serbian and Serbo-Croatian translations

mkdocs-material-2.9.4 (2018-07-29)

  * Fixed build error after MkDocs upgrade

mkdocs-material-2.9.3 (2018-07-29)

  * Added link to home for logo in drawer
  * Fixed dependency problems between MkDocs and Tornado

mkdocs-material-2.9.2 (2018-06-29)

  * Added Hindi and Czech translations

mkdocs-material-2.9.1 (2018-06-18)

  * Added support for different spellings for theme color
  * Fixed #799: Added support for web font minification in production
  * Fixed #800: Added .highlighttable as an alias for .codehilitetable

mkdocs-material-2.9.0 (2018-06-13)

  * Added support for theme color on Android
  * Fixed #796: Rendering of nested tabbed code blocks

mkdocs-material-2.8.0 (2018-06-10)

  * Added support for grouping code blocks with tabs
  * Added Material and FontAwesome icon fonts to distribution files (GDPR)
  * Added note on compliance with GDPR
  * Added Slovak translations
  * Fixed #790: Prefixed id attributes with "__" to avoid name clashes

mkdocs-material-2.7.3 (2018-04-26)

  * Added Finnish translations

mkdocs-material-2.7.2 (2018-04-09)

  * Fixed rendering issue for details on Edge

mkdocs-material-2.7.1 (2018-03-21)

  * Added Galician translations
  * Fixed #730: Scroll chasing error on home page if Disqus is enabled
  * Fixed #736: Reset drawer and search upon back button invocation

mkdocs-material-2.7.0 (2018-03-06)

  * Added ability to set absolute URL for logo
  * Added Hebrew translations

mkdocs-material-2.6.6 (2018-02-22)

  * Added preconnect for Google Fonts for faster loading
  * Fixed #710: With tabs sidebar disappears if JavaScript is not available

mkdocs-material-2.6.5 (2018-02-22)

  * Reverted --dev-addr flag removal from Dockerfile

mkdocs-material-2.6.4 (2018-02-21)

  * Added Catalan translations
  * Fixed incorrect margins for buttons in Firefox and Safari
  * Replaced package manager yarn with npm 5.6
  * Reverted GitHub stars rounding method
  * Removed --dev-addr flag from Dockerfile for Windows compatibility

mkdocs-material-2.6.3 (2018-02-18)

  * Added Vietnamese translations

mkdocs-material-2.6.2 (2018-02-12)

  * Added Arabic translations
  * Fixed incorrect rounding of amount of GitHub stars
  * Fixed double-layered borders for tables

mkdocs-material-2.6.1 (2018-02-11)

  * Added ability to override Disqus integration using metadata
  * Fixed #690: Duplicate slashes in source file URLs
  * Fixed #696: Active page highlight not working with default palette
  * Adjusted German translations

mkdocs-material-2.6.0 (2018-02-02)

  * Moved default search configuration to default translation (English)
  * Added support to automatically set text direction from translation
  * Added support to disable search stop word filter in translation
  * Added support to disable search trimmer in translation
  * Added Persian translations
  * Fixed support for Polish search
  * Fixed disappearing GitHub, GitLab and Bitbucket repository icons

mkdocs-material-2.5.5 (2018-01-31)

  * Added Hungarian translations

mkdocs-material-2.5.4 (2018-01-29)

  * Fixed #683: gh-deploy fails inside Docker

mkdocs-material-2.5.3 (2018-01-25)

  * Added Ukrainian translations

mkdocs-material-2.5.2 (2018-01-22)

  * Added default search language mappings for all localizations
  * Fixed #673: Error loading non-existent search language
  * Fixed #675: Uncaught reference error when search plugin disabled

mkdocs-material-2.5.1 (2018-01-20)

  * Fixed permalink for main headline
  * Improved missing translation handling with English as a fallback
  * Improved accessibility with skip-to-content link

mkdocs-material-2.5.0 (2018-01-13)

  * Added support for right-to-left languages

mkdocs-material-2.4.0 (2018-01-11)

  * Added focus state for clipboard buttons
  * Fixed #400: Search bar steals tab focus
  * Fixed search not closing on ENTER when result is selected
  * Fixed search not closing when losing focus due to TAB
  * Fixed collapsed navigation links getting focus
  * Fixed outline being cut off on TAB focus of navigation links
  * Fixed bug with first search result navigation being ignored
  * Removed search result navigation via TAB (use UP and DOWN)
  * Removed outline resets for links
  * Improved general tabbing behavior on desktop

mkdocs-material-2.3.0 (2018-01-09)

  * Added example (synonym: snippet) style for Admonition
  * Added synonym abstract for summary style for Admonition

mkdocs-material-2.2.6 (2017-12-27)

  * Added Turkish translations
  * Fixed unclickable area below header in case JavaScript is not available

mkdocs-material-2.2.5 (2017-12-18)

  * Fixed #639: Broken default favicon

mkdocs-material-2.2.4 (2017-12-18)

  * Fixed #638: Build breaks with Jinja < 2.9

mkdocs-material-2.2.3 (2017-12-13)

  * Fixed #630: Admonition sets padding on any last child
  * Adjusted Chinese (Traditional) translations

mkdocs-material-2.2.2 (2017-12-08)

  * Added Dutch translations
  * Adjusted targeted link and footnote offsets
  * Simplified Admonition styles and fixed padding bug

mkdocs-material-2.2.1 (2017-12-02)

  * Fixed #616: Minor styling error with title-only admonition blocks
  * Removed border for table of contents and improved spacing

mkdocs-material-2.2.0 (2017-11-22)

  * Added support for hero teaser
  * Added Portuguese translations
  * Fixed #586: Footnote backref target offset regression
  * Fixed #605: Search stemmers not correctly loaded

mkdocs-material-2.1.1 (2017-11-21)

  * Replaced deprecated babel-preset-es2015 with babel-preset-env
  * Refactored Gulp build pipeline with Webpack
  * Removed right border on sidebars
  * Fixed broken color transition on header

mkdocs-material-2.1.0 (2017-11-19)

  * Added support for white as a primary color
  * Added support for sliding site name and title
  * Fixed redundant clipboard button when using line numbers on code blocks
  * Improved header appearance by making it taller
  * Improved tabs appearance
  * Improved CSS customizability by leveraging inheritance
  * Removed scroll shadows via background-attachment
  * Removed breadcrumbs from header

mkdocs-material-2.0.4 (2017-11-05)

  * Fixed details not opening with footnote reference

mkdocs-material-2.0.3 (2017-11-05)

  * Added Japanese translations
  * Fixed #540: Jumping to anchor inside details doesn't open it
  * Fixed active link colors in footer

mkdocs-material-2.0.2 (2017-11-01)

  * Added Russian translations
  * Fixed #542: Horizontal scrollbar between 1220px and 1234px
  * Fixed #553: Metadata values only rendering first character
  * Fixed #558: Flash of unstyled content
  * Fixed favicon regression caused by deprecation upstream

mkdocs-material-2.0.1 (2017-10-31)

  * Fixed error when initializing search
  * Fixed styles for link to edit the current page
  * Fixed styles on nested admonition in details

mkdocs-material-2.0.0 (2017-10-31)

  * Added support for MkDocs 0.17.1 theme configuration options
  * Added support for easier configuration of search tokenizer
  * Added support to disable search
  * Added Korean translations
  * Removed support for MkDocs 0.16.x [BREAKING]

mkdocs-material-1.12.2 (2017-10-26)

  * Added Italian, Norwegian, French and Chinese translations

mkdocs-material-1.12.1 (2017-10-22)

  * Added Polish, Swedish and Spanish translations
  * Improved downward compatibility with custom partials
  * Temporarily pinned MkDocs version within Docker image to 0.16.3
  * Fixed #519: Missing theme configuration file

mkdocs-material-1.12.0 (2017-10-20)

  * Added support for setting language(s) via mkdocs.yml
  * Added support for default localization
  * Added German and Danish translations
  * Fixed #374: Search bar misalignment on big screens

mkdocs-material-1.11.0 (2017-10-19)

  * Added localization to clipboard
  * Refactored localization logic

mkdocs-material-1.10.4 (2017-10-18)

  * Improved print styles of code blocks
  * Improved search UX (don't close on enter if no selection)
  * Fixed #495: Vertical scrollbar on short pages

mkdocs-material-1.10.3 (2017-10-11)

  * Fixed #484: Vertical scrollbar on some MathJax formulas
  * Fixed #483: Footnote backref target offset regression

mkdocs-material-1.10.2 (2017-10-06)

  * Fixed #468: Sidebar shows scrollbar if content is shorter (in Safari)

mkdocs-material-1.10.1 (2017-09-14)

  * Fixed #455: Bold code blocks rendered with normal font weight

mkdocs-material-1.10.0 (2017-09-01)

  * Added support to make logo default icon configurable
  * Fixed uninitialized overflow scrolling on main pane for iOS
  * Fixed error in mobile navigation in case JavaScript is not available
  * Fixed incorrect color transition for nested panes in mobile navigation
  * Improved checkbox styles for Tasklist from PyMdown Extension package

mkdocs-material-1.9.0 (2017-08-29)

  * Added info (synonym: todo) style for Admonition
  * Added question (synonym: help, faq) style for Admonition
  * Added support for Details from PyMdown Extensions package
  * Improved Admonition styles to match Details
  * Improved styles for social links in footer
  * Replaced ligatures with Unicode code points to avoid broken layout
  * Upgraded PyMdown Extensions package dependency to >= 3.4

mkdocs-material-1.8.1 (2017-08-07)

  * Fixed #421: Missing pagination for GitHub API

mkdocs-material-1.8.0 (2017-08-02)

  * Added support for lazy-loading of search results for better performance
  * Added support for customization of search tokenizer/separator
  * Fixed #424: Search doesn't handle capital letters anymore
  * Fixed #419: Search doesn't work on whole words

mkdocs-material-1.7.5 (2017-07-25)

  * Fixed #398: Forms broken due to search shortcuts
  * Improved search overall user experience
  * Improved search matching and highlighting
  * Improved search accessibility

mkdocs-material-1.7.4 (2017-06-21)

  * Fixed functional link colors in table of contents for active palette
  * Fixed #368: Compatibility issues with IE11

mkdocs-material-1.7.3 (2017-06-07)

  * Fixed error when setting language to Japanese for site search

mkdocs-material-1.7.2 (2017-06-06)

  * Fixed offset of search box when repo_url is not set
  * Fixed non-disappearing tooltip

mkdocs-material-1.7.1 (2017-06-01)

  * Fixed wrong z-index order of header, overlay and drawer
  * Fixed wrong offset of targeted footnote back references

mkdocs-material-1.7.0 (2017-06-01)

  * Added "copy to clipboard" buttons to code blocks
  * Added support for multilingual site search
  * Fixed search term highlighting for non-latin languages

mkdocs-material-1.6.4 (2017-05-24)

  * Fixed #337: JavaScript error for GitHub organization URLs

mkdocs-material-1.6.3 (2017-05-16)

  * Fixed #329: Broken source stats for private or unknown GitHub repos

mkdocs-material-1.6.2 (2017-05-15)

  * Fixed #316: Fatal error for git clone on Windows
  * Fixed #320: Chrome 58 creates double underline for abbr tags
  * Fixed #323: Ligatures rendered inside code blocks
  * Fixed miscalculated sidebar height due to missing margin collapse
  * Changed deprecated MathJax CDN to Cloudflare

mkdocs-material-1.6.1 (2017-04-23)

  * Fixed following of active/focused element if search input is focused
  * Fixed layer order of search component elements

mkdocs-material-1.6.0 (2017-04-22)

  * Added build test for Docker image on Travis
  * Added search overlay for better user experience (focus)
  * Added language from localizations to html tag
  * Fixed #270: Source links broken for absolute URLs
  * Fixed missing top spacing for first targeted element in content
  * Fixed too small footnote divider when using larger font sizes

mkdocs-material-1.5.5 (2017-04-20)

  * Fixed #282: Browser search (META+F) is hijacked

mkdocs-material-1.5.4 (2017-04-08)

  * Fixed broken highlighting for two or more search terms
  * Fixed missing search results when only a h1 is present
  * Fixed unresponsive overlay on Android

mkdocs-material-1.5.3 (2017-04-07)

  * Fixed deprecated calls for template variables
  * Fixed wrong palette color for focused search result
  * Fixed JavaScript errors on 404 page
  * Fixed missing top spacing on 404 page
  * Fixed missing right spacing on overflow of source container

mkdocs-material-1.5.2 (2017-04-05)

  * Added requirements as explicit dependencies in setup.py
  * Fixed non-synchronized transitions in search form

mkdocs-material-1.5.1 (2017-03-30)

  * Fixed rendering and offset of targetted footnotes
  * Fixed #238: Link on logo is not set to site_url

mkdocs-material-1.5.0 (2017-03-24)

  * Added support for localization of search placeholder
  * Added keyboard events for quick access of search
  * Added keyboard events for search control
  * Added opacity on hover for search buttons
  * Added git hook to skip CI build on non-src changes
  * Fixed non-resetting search placeholder when input is cleared
  * Fixed error for unescaped parentheses in search term
  * Fixed #229: Button to clear search missing
  * Fixed #231: Escape key doesn't exit search
  * Removed old-style figures from font feature settings

mkdocs-material-1.4.1 (2017-03-16)

  * Fixed invalid destructuring attempt on NodeList (in Safari, Edge, IE)

mkdocs-material-1.4.0 (2017-03-16)

  * Added support for grouping searched sections by documents
  * Added support for highlighting of search terms
  * Added support for localization of search results
  * Fixed #216: table of contents icon doesn't show if h1 is not present
  * Reworked style and layout of search results for better usability

mkdocs-material-1.3.0 (2017-03-11)

  * Added support for page-specific title and description using metadata
  * Added support for linking source files to documentation
  * Fixed jitter and offset of sidebar when zooming browser
  * Fixed incorrectly initialized tablet sidebar height
  * Fixed regression for #1: GitHub stars break if the repo_url ends with a '/'
  * Fixed undesired white line below copyright footer due to base font scaling
  * Fixed issue with whitespace in path for scripts
  * Fixed #205: support non-fixed (static) header
  * Refactored footnote references for better visibility
  * Reduced repaints to a minimum for non-tabs configuration
  * Reduced contrast of edit button (slightly)

mkdocs-material-1.2.0 (2017-03-03)

  * Added quote (synonym: cite) style for Admonition
  * Added help message to build pipeline
  * Fixed wrong navigation link colors when applying palette
  * Fixed #197: Link missing in tabs navigation on deeply nested items
  * Removed unnecessary dev dependencies

mkdocs-material-1.1.1 (2017-02-26)

  * Fixed incorrectly displayed nested lists when using tabs

mkdocs-material-1.1.0 (2017-02-26)

  * Added tabs navigation feature (optional)
  * Added Disqus integration (optional)
  * Added a high resolution Favicon with the new logo
  * Added static type checking using Facebook's Flow
  * Fixed #173: Dictionary elements have no bottom spacing
  * Fixed #175: Tables cannot be set to 100% width
  * Fixed race conditions in build related to asset revisioning
  * Fixed accidentally re-introduced Permalink on top-level headline
  * Fixed alignment of logo in drawer on IE11
  * Refactored styles related to tables
  * Refactored and automated Docker build and PyPI release
  * Refactored build scripts

mkdocs-material-1.0.5 (2017-02-18)

  * Fixed #153: Sidebar flows out of constrained area in Chrome 56
  * Fixed #159: Footer jitter due to JavaScript if content is short

mkdocs-material-1.0.4 (2017-02-16)

  * Fixed #142: Documentation build errors if h1 is defined as raw HTML
  * Fixed #164: PyPI release does not build and install
  * Fixed offsets of targeted headlines
  * Increased sidebar font size by 0.12rem

mkdocs-material-1.0.3 (2017-01-22)

  * Fixed #117: Table of contents items don't blur on fast scrolling
  * Refactored sidebar positioning logic
  * Further reduction of repaints

mkdocs-material-1.0.2 (2017-01-15)

  * Fixed #108: Horizontal scrollbar in content area

mkdocs-material-1.0.1 (2017-01-14)

  * Fixed massive repaints happening when scrolling
  * Fixed footer back reference positions in case of overflow
  * Fixed header logo from showing when the menu icon is rendered
  * Changed scrollbar behavior to only show when content overflows

mkdocs-material-1.0.0 (2017-01-13)

  * Introduced Webpack for more sophisticated JavaScript bundling
  * Introduced ESLint and Stylelint for code style checks
  * Introduced more accurate Material Design colors and shadows
  * Introduced modular scales for harmonic font sizing
  * Introduced git-hooks for better development workflow
  * Rewrite of CSS using the BEM methodology and SassDoc guidelines
  * Rewrite of JavaScript using ES6 and Babel as a transpiler
  * Rewrite of Admonition, Permalinks and CodeHilite integration
  * Rewrite of the complete typographical system
  * Rewrite of Gulp asset pipeline in ES6 and separation of tasks
  * Removed Bower as a dependency in favor of NPM
  * Removed custom icon build in favor of the Material Design iconset
  * Removed _blank targets on links due to vulnerability: http://bit.ly/1Mk2Rtw
  * Removed unversioned assets from build directory
  * Restructured templates into base templates and partials
  * Added build and watch scripts in package.json
  * Added support for Metadata and Footnotes Markdown extensions
  * Added support for PyMdown Extensions package
  * Added support for collapsible sections in navigation
  * Added support for separate table of contents
  * Added support for better accessibility through REM-based layout
  * Added icons for GitHub, GitLab and BitBucket integrations
  * Added more detailed documentation on specimen, extensions etc.
  * Added a 404.html error page for deployment on GitHub Pages
  * Fixed live reload chain in watch mode when saving a template
  * Fixed variable references to work with MkDocs 0.16

mkdocs-material-0.2.4 (2016-06-26)

  * Fixed improperly set default favicon
  * Fixed #33: Protocol relative URL for webfonts doesn't work with file://
  * Fixed #34: IE11 on Windows 7 doesn't honor max-width on main tag
  * Fixed #35: Add styling for blockquotes

mkdocs-material-0.2.3 (2016-05-16)

  * Fixed #25: Highlight inline fenced blocks
  * Fixed #26: Better highlighting for keystrokes
  * Fixed #30: Suboptimal syntax highlighting for PHP

mkdocs-material-0.2.2 (2016-03-20)

  * Fixed #15: Document Pygments dependency for CodeHilite
  * Fixed #16: Favicon could not be set through mkdocs.yml
  * Fixed #17: Put version into own container for styling
  * Fixed #20: Fix rounded borders for tables

mkdocs-material-0.2.1 (2016-03-12)

  * Fixed #10: Invisible header after closing search bar with ESC key
  * Fixed #13: Table cells don't wrap
  * Fixed empty list in table of contents when no headline is defined
  * Corrected wrong path for static asset monitoring in Gulpfile.js
  * Set up tracking of site search for Google Analytics

mkdocs-material-0.2.0 (2016-02-24)

  * Fixed #6: Include multiple color palettes via mkdocs.yml
  * Fixed #7: Better colors for links inside admonition notes and warnings
  * Fixed #9: Text for prev/next footer navigation should be customizable
  * Refactored templates (replaced if/else with modifiers where possible)

mkdocs-material-0.1.3 (2016-02-21)

  * Fixed #3: Ordered lists within an unordered list have ::before content
  * Fixed #4: Click on Logo/Title without Github-Repository: "None"
  * Fixed #5: Page without headlines renders empty list in table of contents
  * Moved Modernizr to top to ensure basic usability in IE8

mkdocs-material-0.1.2 (2016-02-16)

  * Fixed styles for deep navigational hierarchies
  * Fixed webfont delivery problem when hosted in subdirectories
  * Fixed print styles in mobile/tablet configuration
  * Added option to configure fonts in mkdocs.yml with fallbacks
  * Changed styles for admonition notes and warnings
  * Set download link to latest version if available
  * Set up tracking of outgoing links and actions for Google Analytics

mkdocs-material-0.1.1 (2016-02-11)

  * Fixed #1: GitHub stars don't work if the repo_url ends with a '/'
  * Updated NPM and Bower dependencies to most recent versions
  * Changed footer/copyright link to Material theme to GitHub pages
  * Made MkDocs building/serving in build process optional
  * Set up continuous integration with Travis

mkdocs-material-0.1.0 (2016-02-09)

  * Initial release<|MERGE_RESOLUTION|>--- conflicted
+++ resolved
@@ -1,11 +1,8 @@
-<<<<<<< HEAD
-=======
 mkdocs-material 4.6.3 (2020-02-14)
 
   * Removed optional third-party plugins from requirements.txt
   * Updated Docker image to contain all supported third-party plugins
 
->>>>>>> 84fce8e0
 mkdocs-material 4.6.2 (2020-02-08)
 
   * Added Romanian translations
