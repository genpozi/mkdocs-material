# Contributing

Material for MkDocs is an actively maintained and constantly improved project 
that serves a diverse user base with varying backgrounds and needs. In order to 
effectively address the needs of all our users, evaluatgit e requests, and fix bugs, 
we maintainers need to put in a lot of work. We have devoted significant effort 
to creating better templates for our issue tracker, optimizing the processes for 
our users to report bugs, request features or changes, contribute to the 
project, or exchange with our community. 

Given the wealth of valuable knowledge contained in numerous issues and 
discussions, we consider our [issue tracker] and [discussion board] to serve as a 
crucial __knowledge base__ that is an important addition to our [documentation] 
and brings value to both new and experienced users of Material for MkDocs.

## How to contribute

Selecting the appropriate contribution template is essential to maintain the 
organization, searchability, and ease of use of this knowledge base. In this 
section of our documentation, we outline the available options and their 
respective procedures.

  [discussion board]: https://github.com/squidfunk/mkdocs-material/discussions
  [issue tracker]: https://github.com/squidfunk/mkdocs-material/issues
<<<<<<< HEAD
  [documentation]: https://squidfunk.github.io/mkdocs-material/
  
=======
  [submission guidelines]: #submission-guidelines

### Missing a feature?

You can request a new feature by submitting an issue to our GitHub Repository.
If you would like to implement a new feature, please submit an issue with a
proposal for your work first to be sure that it is of use to everyone, as
Material for MkDocs is highly opinionated. Please consider what kind of change
it is:

* For a **major feature**, first open an issue and outline your proposal so
  that it can be discussed. This will also allow us to better coordinate our
  efforts, prevent duplication of work, and help you to craft the change so
  that it is successfully accepted into the project.

* **Small features and bugs** can be crafted and directly submitted as a Pull
  Request. However, there is no guarantee that your feature will make it into
  the `master`, as it's always a matter of opinion whether if benefits the
  overall functionality of the project.

### Missing translations?

Material for MkDocs supports 60+ languages with the help of community
contributions. When new features are added, sometimes, new translations are
necessary as well. It's impossible for the maintainers of the project to update
all translations (we just don't speak 60+ languages), so we have to rely on
our contributors to update translations incrementally. This process is pretty
simple, so if you find a translation missing in your language, follow these
guidelines:

1.  Fork the repository.

2.  Open up the [translation file for your language] as well as the
    [English translations], as they are always up-to-date. Compare them
    side-by-side and add the missing translations. __Important__: only add the
    translations that are different from the defaults, e.g. if your language
    is left-to-right, don't add the `direction` translation, as English is
    left-to-right as well. The following translations are for technical
    purposes and should not be updated, so if they're missing from your
    language, it's for good reason:

    - `search.config.lang`
    - `search.config.pipeline`
    - `search.config.separator`

3.  Create a PR (see below) with your changes.
>>>>>>> b2ed2cd1

### Creating an issue

-   #### [Report a bug][report a bug]

    __Something is not working?__ Report a bug in Material for MkDocs by creating an issue with a reproduction

-   #### [Report a docs issue][report a docs issue]

    __Missing information in our docs?__ Report missing information or potential inconsistencies in our documentation 

-   #### [Request a change][request a change]

    __Want to submit an idea?__ Propose a change or feature request or suggest an improvement

-   #### [Ask a question][ask a question]

    __Have a question or need help?__ Ask a question on our discussion board and get in touch with our community

### Contributing to this project

-   #### [Add a translation](https://github.com/squidfunk/mkdocs-material/adding-a-translation)
    
    __Missing support for your language?__ Add missing translations for a new or supported language

-   #### [Create a pull request](https://github.com/squidfunk/mkdocs-material/creating-a-pull-request) 
    
    __Want to create a pull request?__ Learn how to create a comprehensive pull request (PR)

  [report a bug]: reporting-a-bug.md
  [report a docs issue]: reporting-a-docs-issue.md
  [request a change]: requesting-a-change.md
  [ask a question]: https://github.com/squidfunk/mkdocs-material/discussions<|MERGE_RESOLUTION|>--- conflicted
+++ resolved
@@ -1,108 +1,61 @@
 # Contributing
 
-Material for MkDocs is an actively maintained and constantly improved project 
-that serves a diverse user base with varying backgrounds and needs. In order to 
-effectively address the needs of all our users, evaluatgit e requests, and fix bugs, 
-we maintainers need to put in a lot of work. We have devoted significant effort 
-to creating better templates for our issue tracker, optimizing the processes for 
-our users to report bugs, request features or changes, contribute to the 
-project, or exchange with our community. 
+Material for MkDocs is an actively maintained and constantly improved project
+that serves a diverse user base with varying backgrounds and needs. In order to
+effectively address the needs of all our users, evaluate change requests, and
+fix bugs, we maintainers need to put in a lot of work. We have devoted
+significant effort to creating better templates for our issue tracker,
+optimizing the processes for our users to report bugs, request features or
+changes, contribute to the project, or exchange with our community.
 
-Given the wealth of valuable knowledge contained in numerous issues and 
-discussions, we consider our [issue tracker] and [discussion board] to serve as a 
-crucial __knowledge base__ that is an important addition to our [documentation] 
+Given the wealth of valuable knowledge contained in numerous issues and
+discussions, we consider our [issue tracker] and [discussion board] to serve as
+a crucial __knowledge base__ that is an important addition to our [documentation]
 and brings value to both new and experienced users of Material for MkDocs.
+
+  [discussion board]: https://github.com/squidfunk/mkdocs-material/discussions
+  [issue tracker]: https://github.com/squidfunk/mkdocs-material/issues
+  [documentation]: https://squidfunk.github.io/mkdocs-material/
 
 ## How to contribute
 
-Selecting the appropriate contribution template is essential to maintain the 
-organization, searchability, and ease of use of this knowledge base. In this 
-section of our documentation, we outline the available options and their 
-respective procedures.
-
-  [discussion board]: https://github.com/squidfunk/mkdocs-material/discussions
-  [issue tracker]: https://github.com/squidfunk/mkdocs-material/issues
-<<<<<<< HEAD
-  [documentation]: https://squidfunk.github.io/mkdocs-material/
-  
-=======
-  [submission guidelines]: #submission-guidelines
-
-### Missing a feature?
-
-You can request a new feature by submitting an issue to our GitHub Repository.
-If you would like to implement a new feature, please submit an issue with a
-proposal for your work first to be sure that it is of use to everyone, as
-Material for MkDocs is highly opinionated. Please consider what kind of change
-it is:
-
-* For a **major feature**, first open an issue and outline your proposal so
-  that it can be discussed. This will also allow us to better coordinate our
-  efforts, prevent duplication of work, and help you to craft the change so
-  that it is successfully accepted into the project.
-
-* **Small features and bugs** can be crafted and directly submitted as a Pull
-  Request. However, there is no guarantee that your feature will make it into
-  the `master`, as it's always a matter of opinion whether if benefits the
-  overall functionality of the project.
-
-### Missing translations?
-
-Material for MkDocs supports 60+ languages with the help of community
-contributions. When new features are added, sometimes, new translations are
-necessary as well. It's impossible for the maintainers of the project to update
-all translations (we just don't speak 60+ languages), so we have to rely on
-our contributors to update translations incrementally. This process is pretty
-simple, so if you find a translation missing in your language, follow these
-guidelines:
-
-1.  Fork the repository.
-
-2.  Open up the [translation file for your language] as well as the
-    [English translations], as they are always up-to-date. Compare them
-    side-by-side and add the missing translations. __Important__: only add the
-    translations that are different from the defaults, e.g. if your language
-    is left-to-right, don't add the `direction` translation, as English is
-    left-to-right as well. The following translations are for technical
-    purposes and should not be updated, so if they're missing from your
-    language, it's for good reason:
-
-    - `search.config.lang`
-    - `search.config.pipeline`
-    - `search.config.separator`
-
-3.  Create a PR (see below) with your changes.
->>>>>>> b2ed2cd1
-
 ### Creating an issue
 
--   #### [Report a bug][report a bug]
+-   #### [Report a bug]
 
-    __Something is not working?__ Report a bug in Material for MkDocs by creating an issue with a reproduction
+    __Something is not working?__ Report a bug in Material for MkDocs by
+    creating an issue with a reproduction
 
--   #### [Report a docs issue][report a docs issue]
+-   #### [Report a docs issue]
 
-    __Missing information in our docs?__ Report missing information or potential inconsistencies in our documentation 
+    __Missing information in our docs?__ Report missing information or
+    potential inconsistencies in our documentation
 
--   #### [Request a change][request a change]
+-   #### [Request a change]
 
-    __Want to submit an idea?__ Propose a change or feature request or suggest an improvement
+    __Want to submit an idea?__ Propose a change, feature request, or
+    suggest an improvement
 
--   #### [Ask a question][ask a question]
+-   #### [Ask a question]
 
-    __Have a question or need help?__ Ask a question on our discussion board and get in touch with our community
+    __Have a question or need help?__ Ask a question on our [discussion board]
+    and get in touch with our community
 
-### Contributing to this project
+### Contributing
 
--   #### [Add a translation](https://github.com/squidfunk/mkdocs-material/adding-a-translation)
-    
-    __Missing support for your language?__ Add missing translations for a new or supported language
+-   #### [Add a translation]
 
--   #### [Create a pull request](https://github.com/squidfunk/mkdocs-material/creating-a-pull-request) 
-    
-    __Want to create a pull request?__ Learn how to create a comprehensive pull request (PR)
+    __Missing support for your language?__ Add missing translations for a new
+    or already supported language
 
-  [report a bug]: reporting-a-bug.md
-  [report a docs issue]: reporting-a-docs-issue.md
-  [request a change]: requesting-a-change.md
-  [ask a question]: https://github.com/squidfunk/mkdocs-material/discussions+-   #### [Create a pull request]
+
+    __Want to create a pull request?__ Learn how to create a comprehensive
+    and useful pull request (PR)s
+
+  [Report a bug]: reporting-a-bug.md
+  [Report a docs issue]: reporting-a-docs-issue.md
+  [Request a change]: requesting-a-change.md
+  [Ask a question]: https://github.com/squidfunk/mkdocs-material/discussions
+  [Add a translation]: https://github.com/squidfunk/mkdocs-material/adding-a-translation
+  [Create a pull request]: https://github.com/squidfunk/mkdocs-material/pulls