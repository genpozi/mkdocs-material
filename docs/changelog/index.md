--- conflicted
+++ resolved
@@ -2,7 +2,6 @@
 
 ## Material for MkDocs
 
-<<<<<<< HEAD
 ### 9.2.0 <small>July 6, 2023</small> { id="9.2.0" }
 
 - Added blogging support via built-in blog plugin
@@ -22,12 +21,11 @@
 - Removed necessity for `Array.flat` and `Array.flatMap` polyfill
 - Removed announcement bar button when JavaScript is not available
 - Automatically download ResizeObserver polyfill when necessary
-=======
+
 ### 9.1.19 <small>July 18, 2023</small> { id="9.1.19" }
 
 - Added support for MkDocs 1.5+
 - Fixed #5699: Improve error reporting in social plugin
->>>>>>> 3e8faa0f
 
 ### 9.1.18 <small>July 3, 2023</small> { id="9.1.18" }
 
