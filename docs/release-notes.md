--- conflicted
+++ resolved
@@ -64,14 +64,11 @@
 
 ## Changelog
 
-<<<<<<< HEAD
-=======
 ### 4.6.3 <small>_ February 14, 2020</small>
 
 * Removed optional third-party plugins from `requirements.txt`
 * Updated Docker image to contain all supported third-party plugins
 
->>>>>>> 84fce8e0
 ### 4.6.2 <small>_ February 8, 2020</small>
 
 * Added Romanian translations
