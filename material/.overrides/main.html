--- conflicted
+++ resolved
@@ -16,9 +16,5 @@
 {% endblock %}
 {% block scripts %}
   {{ super() }}
-<<<<<<< HEAD
-  <script src="{{ 'assets/javascripts/custom.a42114f4.min.js' | url }}"></script>
-=======
-  <script src="{{ 'assets/javascripts/custom.37f95ade.min.js' | url }}"></script>
->>>>>>> ae7ed95f
+  <script src="{{ 'assets/javascripts/custom.83b17dfb.min.js' | url }}"></script>
 {% endblock %}