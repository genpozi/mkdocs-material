{% import "partials/language.html" as lang %}
<!DOCTYPE html>
<html lang="{{ lang.t('language') }}" class="no-js">
  <head>
    {% block site_meta %}
      <meta charset="utf-8">
      <meta name="viewport" content="width=device-width,initial-scale=1">
      <meta http-equiv="x-ua-compatible" content="ie=edge">
      {% if page and page.meta.description %}
        <meta name="description" content="{{ page.meta.description | first }}">
      {% elif config.site_description %}
        <meta name="description" content="{{ config.site_description }}">
      {% endif %}
      {% if page.canonical_url %}
        <link rel="canonical" href="{{ page.canonical_url }}">
      {% endif %}
      {% if page and page.meta.author %}
        <meta name="author" content="{{ page.meta.author | first }}">
      {% elif config.site_author %}
        <meta name="author" content="{{ config.site_author }}">
      {% endif %}
      {% if config.site_favicon %}
        <link rel="shortcut icon" href="{{ base_url }}/{{ config.site_favicon }}">
      {% else %}
        <link rel="shortcut icon" href="{{ base_url }}/assets/images/favicon.png">
      {% endif %}
      <meta name="generator" content="mkdocs-{{ mkdocs_version }}, mkdocs-material-1.7.5">
    {% endblock %}
    {% block htmltitle %}
      {% if page and page.meta.title %}
        <title>{{ page.meta.title | first }}</title>
      {% elif page and page.title and not page.is_homepage %}
        <title>{{ page.title }} - {{ config.site_name }}</title>
      {% else %}
        <title>{{ config.site_name }}</title>
      {% endif %}
    {% endblock %}
    {% block libs %}
      <script src="{{ base_url }}/assets/javascripts/modernizr-1df76c4e58.js"></script>
    {% endblock %}
    {% block styles %}
      <link rel="stylesheet" href="{{ base_url }}/assets/stylesheets/application-bfecc7305d.css">
      {% if config.extra.palette %}
        <link rel="stylesheet" href="{{ base_url }}/assets/stylesheets/application-02c2a4388f.palette.css">
      {% endif %}
    {% endblock %}
    {% block fonts %}
      {% if config.extra.font != false and config.extra.font != "none" %}
        {% set text = config.extra.get("font", {}).text | default("Roboto") %}
        {% set code = config.extra.get("font", {}).code
                    | default("Roboto Mono") %}
        {% set font = text + ":300,400,400i,700|" + code | replace(" ", "+") %}
        <link rel="stylesheet" href="https://fonts.googleapis.com/css?family={{ font }}">
        <style>body,input{font-family:"{{ text }}","Helvetica Neue",Helvetica,Arial,sans-serif}code,kbd,pre{font-family:"{{ code }}","Courier New",Courier,monospace}</style>
      {% endif %}
      <link rel="stylesheet" href="https://fonts.googleapis.com/icon?family=Material+Icons">
    {% endblock %}
    {% for path in extra_css %}
      <link rel="stylesheet" href="{{ path }}">
    {% endfor %}
    {% block extrahead %}{% endblock %}
  </head>
  {% set palette = config.extra.get("palette", {}) %}
  {% set primary = palette.primary | replace(" ", "-") | lower %}
  {% set accent  = palette.accent  | replace(" ", "-") | lower %}
  {% if primary or accent %}
    <body data-md-color-primary="{{ primary }}" data-md-color-accent="{{ accent }}">
  {% else %}
    <body>
  {% endif %}
    <svg class="md-svg">
      <defs>
        {% set platform = config.extra.repo_icon or config.repo_url %}
        {% if "github" in platform %}
          {% include "assets/images/icons/github-1da075986e.svg" %}
        {% elif "gitlab" in platform %}
          {% include "assets/images/icons/gitlab-5ad3f9f9e5.svg" %}
        {% elif "bitbucket" in platform %}
          {% include "assets/images/icons/bitbucket-670608a71a.svg" %}
        {% endif %}
      </defs>
    </svg>
    <input class="md-toggle" data-md-toggle="drawer" type="checkbox" id="drawer">
    <input class="md-toggle" data-md-toggle="search" type="checkbox" id="search">
    <label class="md-overlay" data-md-component="overlay" for="drawer"></label>
    {% block header %}
      {% include "partials/header.html" %}
    {% endblock %}
    <div class="md-container">
      {% set feature = config.extra.get("feature", {}) %}
      {% if feature.tabs %}
        {% include "partials/tabs.html" %}
      {% endif %}
      <main class="md-main">
        <div class="md-main__inner md-grid" data-md-component="container">
          {% block site_nav %}
            {% if nav %}
              <div class="md-sidebar md-sidebar--primary" data-md-component="navigation">
                <div class="md-sidebar__scrollwrap">
                  <div class="md-sidebar__inner">
                    {% include "partials/nav.html" %}
                  </div>
                </div>
              </div>
            {% endif %}
            {% if page.toc %}
              <div class="md-sidebar md-sidebar--secondary" data-md-component="toc">
                <div class="md-sidebar__scrollwrap">
                  <div class="md-sidebar__inner">
                    {% include "partials/toc.html" %}
                  </div>
                </div>
              </div>
            {% endif %}
          {% endblock %}
          <div class="md-content">
            <article class="md-content__inner md-typeset">
              {% block content %}
                {% if config.edit_uri %}
                  <a href="{{ page.edit_url }}" title="{{ lang.t('edit.link.title') }}" class="md-icon md-content__icon">edit</a>
                {% endif %}
                {% if not "\x3ch1" in page.content %}
                  <h1>{{ page.title | default(config.site_name, true)}}</h1>
                {% endif %}
                {{ page.content }}
                {% block source %}
                  {% if page.meta.source %}
                    <h2 id="__source">{{ lang.t("meta.source") }}</h2>
                    {% set path = (page.meta.path | default([""]) | first) %}
                    {% for file in page.meta.source %}
                      <a href="{{ [config.repo_url, path, file] | join('/') }}" title="{{ file }}" class="md-source-file">
                        {{ file }}
                      </a>
                    {% endfor %}
                  {% endif %}
                {% endblock %}
              {% endblock %}
              {% block disqus %}
                {% if config.extra.disqus and not page.is_homepage %}
                  <h2 id="__comments">{{ lang.t("meta.comments") }}</h2>
                  {% include "partials/disqus.html" %}
                {% endif %}
              {% endblock %}
            </article>
          </div>
        </div>
      </main>
      {% block footer %}
        {% include "partials/footer.html" %}
      {% endblock %}
    </div>
    {% block scripts %}
<<<<<<< HEAD
      <script src="{{ base_url }}/assets/javascripts/application-3b8048ec29.js"></script>
=======
      <script src="{{ base_url }}/assets/javascripts/application-9d8d07445e.js"></script>
>>>>>>> fde1e25a
      {% set languages = lang.t("search.languages").split(",") %}
      {% if languages | length and languages[0] != "" %}
        {% set path = base_url + "/assets/javascripts/lunr" %}
        <script src="{{ path }}/lunr.stemmer.support.js"></script>
        {% for language in languages | map("trim") %}
          {% if language != "en" %}
            {% if language == "jp" %}
              <script src="{{ path }}/tinyseg.js"></script>
            {% endif %}
            <script src="{{ path }}/lunr.{{ language }}.js"></script>
          {% endif %}
        {% endfor %}
        {% if languages | length > 1 %}
          <script src="{{ path }}/lunr.multi.js"></script>
        {% endif %}
      {% endif %}
      <script>app.initialize({url:{base:"{{ base_url }}"}})</script>
      {% for path in extra_javascript %}
        <script src="{{ path }}"></script>
      {% endfor %}
    {% endblock %}
    {% block analytics %}
      {% if config.google_analytics %}
      <script>!function(e,t,a,n,o,c,i){e.GoogleAnalyticsObject=o,e[o]=e[o]||function(){(e[o].q=e[o].q||[]).push(arguments)},e[o].l=1*new Date,c=t.createElement(a),i=t.getElementsByTagName(a)[0],c.async=1,c.src=n,i.parentNode.insertBefore(c,i)}(window,document,"script","https://www.google-analytics.com/analytics.js","ga"),ga("create","{{ config.google_analytics[0] }}","{{ config.google_analytics[1] }}"),ga("set","anonymizeIp",!0),ga("send","pageview");var links=document.getElementsByTagName("a");Array.prototype.map.call(links,function(e){e.host!=document.location.host&&e.addEventListener("click",function(){var t=e.getAttribute("data-md-action")||"follow";ga("send","event","outbound",t,e.href)})});var query=document.forms.search.query;query.addEventListener("blur",function(){if(this.value){var e=document.location.pathname;ga("send","pageview",e+"?q="+this.value)}})</script>
      {% endif %}
    {% endblock %}
  </body>
</html><|MERGE_RESOLUTION|>--- conflicted
+++ resolved
@@ -150,11 +150,7 @@
       {% endblock %}
     </div>
     {% block scripts %}
-<<<<<<< HEAD
-      <script src="{{ base_url }}/assets/javascripts/application-3b8048ec29.js"></script>
-=======
-      <script src="{{ base_url }}/assets/javascripts/application-9d8d07445e.js"></script>
->>>>>>> fde1e25a
+      <script src="{{ base_url }}/assets/javascripts/application-1d6ee6ee6c.js"></script>
       {% set languages = lang.t("search.languages").split(",") %}
       {% if languages | length and languages[0] != "" %}
         {% set path = base_url + "/assets/javascripts/lunr" %}
