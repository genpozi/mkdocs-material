--- conflicted
+++ resolved
@@ -31,7 +31,7 @@
       {% endif %}
     {% endblock %}
     {% block libs %}
-      <script src="{{ base_url }}/assets/javascripts/modernizr.js"></script>
+      <script src="{{ base_url }}/assets/javascripts/modernizr-facb31f4a3.js"></script>
     {% endblock %}
     {% block fonts %}
       {% if config.extra.font != "none" %}
@@ -124,11 +124,7 @@
       {% endblock %}
     </div>
     {% block scripts %}
-<<<<<<< HEAD
-      <script src="{{ base_url }}/assets/javascripts/application-35227ad8ac.js"></script>
-=======
-      <script src="{{ base_url }}/assets/javascripts/application-2afe21e0b2.js"></script>
->>>>>>> b09e334f
+      <script src="{{ base_url }}/assets/javascripts/application-5a377364e7.js"></script>
       <script>var config={url:{base:"{{ base_url }}"}},app=new Application(config);app.initialize()</script>
       {% for path in extra_javascript %}
         <script src="{{ path }}"></script>
