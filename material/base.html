{#-
  This file was automatically generated - do not edit
-#}
{% import "partials/language.html" as lang with context %}
<!doctype html>
<html lang="{{ lang.t('language') }}" class="no-js">
  <head>
    {% block site_meta %}
      <meta charset="utf-8">
      <meta name="viewport" content="width=device-width,initial-scale=1">
      {% if page.meta and page.meta.description %}
        <meta name="description" content="{{ page.meta.description }}">
      {% elif config.site_description %}
        <meta name="description" content="{{ config.site_description }}">
      {% endif %}
      {% if page.meta and page.meta.author %}
        <meta name="author" content="{{ page.meta.author }}">
      {% elif config.site_author %}
        <meta name="author" content="{{ config.site_author }}">
      {% endif %}
      {% if page.canonical_url %}
        <link rel="canonical" href="{{ page.canonical_url }}">
      {% endif %}
      <link rel="icon" href="{{ config.theme.favicon | url }}">
      <meta name="generator" content="mkdocs-{{ mkdocs_version }}, mkdocs-material-8.4.0rc1">
    {% endblock %}
    {% block htmltitle %}
      {% if page.meta and page.meta.title %}
        <title>{{ page.meta.title }} - {{ config.site_name }}</title>
      {% elif page.title and not page.is_homepage %}
        <title>{{ page.title | striptags }} - {{ config.site_name }}</title>
      {% else %}
        <title>{{ config.site_name }}</title>
      {% endif %}
    {% endblock %}
    {% block styles %}
<<<<<<< HEAD
      <link rel="stylesheet" href="{{ 'assets/stylesheets/main.476df7d4.min.css' | url }}">
=======
      <link rel="stylesheet" href="{{ 'assets/stylesheets/main.1df838e0.min.css' | url }}">
>>>>>>> fa65bc6b
      {% if config.theme.palette %}
        {% set palette = config.theme.palette %}
        <link rel="stylesheet" href="{{ 'assets/stylesheets/palette.cbb835fc.min.css' | url }}">
        {% if palette.primary %}
          {% import "partials/palette.html" as map %}
          {% set primary = map.primary(
            palette.primary | replace(" ", "-") | lower
          ) %}
          <meta name="theme-color" content="{{ primary }}">
        {% endif %}
      {% endif %}
      {% include "partials/icons.html" %}
    {% endblock %}
    {% block libs %}{% endblock %}
    {% block fonts %}
      {% if config.theme.font != false %}
        {% set text = config.theme.font.text | d("Roboto", true) %}
        {% set code = config.theme.font.code | d("Roboto Mono", true) %}
        <link rel="preconnect" href="https://fonts.gstatic.com" crossorigin>
        <link rel="stylesheet" href="https://fonts.googleapis.com/css?family={{
            text | replace(' ', '+') + ':300,300i,400,400i,700,700i%7C' +
            code | replace(' ', '+') + ':400,400i,700,700i'
          }}&display=fallback">
        <style>:root{--md-text-font:"{{ text }}";--md-code-font:"{{ code }}"}</style>
      {% endif %}
    {% endblock %}
    {% for path in config["extra_css"] %}
      <link rel="stylesheet" href="{{ path | url }}">
    {% endfor %}
    {% include "partials/javascripts/base.html" %}
    {% block analytics %}
      {% include "partials/integrations/analytics.html" %}
    {% endblock %}
    {% block extrahead %}{% endblock %}
  </head>
  {% set direction = config.theme.direction or lang.t('direction') %}
  {% if config.theme.palette %}
    {% set palette = config.theme.palette %}
    {% if not palette is mapping %}
      {% set palette = palette | first %}
    {% endif %}
    {% set scheme  = palette.scheme  | replace(" ", "-") | lower %}
    {% set primary = palette.primary | replace(" ", "-") | lower %}
    {% set accent  = palette.accent  | replace(" ", "-") | lower %}
    <body dir="{{ direction }}" data-md-color-scheme="{{ scheme }}" data-md-color-primary="{{ primary }}" data-md-color-accent="{{ accent }}">
  {% else %}
    <body dir="{{ direction }}">
  {% endif %}
    {% set features = config.theme.features or [] %}
    {% if not config.theme.palette is mapping %}
      {% include "partials/javascripts/palette.html" %}
    {% endif %}
    <input class="md-toggle" data-md-toggle="drawer" type="checkbox" id="__drawer" autocomplete="off">
    <input class="md-toggle" data-md-toggle="search" type="checkbox" id="__search" autocomplete="off">
    <label class="md-overlay" for="__drawer"></label>
    <div data-md-component="skip">
      {% if page.toc | first is defined %}
        {% set skip = page.toc | first %}
        <a href="{{ skip.url | url }}" class="md-skip">
          {{ lang.t('skip.link.title') }}
        </a>
      {% endif %}
    </div>
    <div data-md-component="announce">
      {% if self.announce() %}
        <aside class="md-banner">
          <div class="md-banner__inner md-grid md-typeset">
            {% if "announce.dismiss" in features %}
              <button class="md-banner__button md-icon" aria-label="{{ lang.t('announce.dismiss') }}">
                {% include ".icons/material/close.svg" %}
              </button>
            {% endif %}
            {% block announce %}{% endblock %}
          </div>
          {% if "announce.dismiss" in features %}
            {% include "partials/javascripts/announce.html" %}
          {% endif %}
        </aside>
      {% endif %}
    </div>
    {% if config.extra.version %}
      <div data-md-component="outdated" hidden>
        {% if self.outdated() %}
          <aside class="md-banner md-banner--warning">
            <div class="md-banner__inner md-grid md-typeset">
              {% block outdated %}{% endblock %}
            </div>
            {% include "partials/javascripts/outdated.html" %}
          </aside>
        {% endif %}
      </div>
    {% endif %}
    {% block header %}
      {% include "partials/header.html" %}
    {% endblock %}
    <div class="md-container" data-md-component="container">
      {% block hero %}{% endblock %}
      {% block tabs %}
        {% if not "navigation.tabs.sticky" in features %}
          {% if "navigation.tabs" in features %}
            {% include "partials/tabs.html" %}
          {% endif %}
        {% endif %}
      {% endblock %}
      <main class="md-main" data-md-component="main">
        <div class="md-main__inner md-grid">
          {% block site_nav %}
            {% if nav %}
              {% if page.meta and page.meta.hide %}
                {% set hidden = "hidden" if "navigation" in page.meta.hide %}
              {% endif %}
              <div class="md-sidebar md-sidebar--primary" data-md-component="sidebar" data-md-type="navigation" {{ hidden }}>
                <div class="md-sidebar__scrollwrap">
                  <div class="md-sidebar__inner">
                    {% include "partials/nav.html" %}
                  </div>
                </div>
              </div>
            {% endif %}
            {% if not "toc.integrate" in features %}
              {% if page.meta and page.meta.hide %}
                {% set hidden = "hidden" if "toc" in page.meta.hide %}
              {% endif %}
              <div class="md-sidebar md-sidebar--secondary" data-md-component="sidebar" data-md-type="toc" {{ hidden }}>
                <div class="md-sidebar__scrollwrap">
                  <div class="md-sidebar__inner">
                    {% include "partials/toc.html" %}
                  </div>
                </div>
              </div>
            {% endif %}
          {% endblock %}
          <div class="md-content" data-md-component="content">
            <article class="md-content__inner md-typeset">
              {% block content %}
                {% include "partials/content.html" %}
              {% endblock %}
            </article>
            {% include "partials/javascripts/content.html" %}
          </div>
        </div>
        {% if "navigation.top" in features %}
          <a href="#" class="md-top md-icon" data-md-component="top" hidden>
            {% include ".icons/material/arrow-up.svg" %}
            {{ lang.t('top.title') }}
          </a>
        {% endif %}
      </main>
      {% block footer %}
        {% include "partials/footer.html" %}
      {% endblock %}
    </div>
    <div class="md-dialog" data-md-component="dialog">
      <div class="md-dialog__inner md-typeset"></div>
    </div>
    {% if config.extra.consent %}
      <div class="md-consent" data-md-component="consent" id="__consent" hidden>
        <div class="md-consent__overlay"></div>
        <aside class="md-consent__inner">
          <form class="md-consent__form md-grid md-typeset" name="consent">
            {% include "partials/consent.html" %}
          </form>
        </aside>
      </div>
      {% include "partials/javascripts/consent.html" %}
    {% endif %}
    {% block config %}
      {%- set app = {
        "base": base_url,
        "features": features,
        "translations": {},
        "search": "assets/javascripts/workers/search.ecf98df9.min.js" | url
      } -%}
      {%- if config.extra.version -%}
        {%- set _ = app.update({ "version": config.extra.version }) -%}
      {%- endif -%}
      {%- set translations = app.translations -%}
      {%- for key in [
        "clipboard.copy",
        "clipboard.copied",
        "search.config.lang",
        "search.config.pipeline",
        "search.config.separator",
        "search.placeholder",
        "search.result.placeholder",
        "search.result.none",
        "search.result.one",
        "search.result.other",
        "search.result.more.one",
        "search.result.more.other",
        "search.result.term.missing",
        "select.version.title"
      ] -%}
        {%- set _ = translations.update({ key: lang.t(key) }) -%}
      {%- endfor -%}
      <script id="__config" type="application/json">
        {{- app | tojson -}}
      </script>
    {% endblock %}
    {% block scripts %}
<<<<<<< HEAD
      <script src="{{ 'assets/javascripts/bundle.0bc13b87.min.js' | url }}"></script>
=======
      <script src="{{ 'assets/javascripts/bundle.1236fc65.min.js' | url }}"></script>
>>>>>>> fa65bc6b
      {% for path in config["extra_javascript"] %}
        <script src="{{ path | url }}"></script>
      {% endfor %}
    {% endblock %}
  </body>
</html><|MERGE_RESOLUTION|>--- conflicted
+++ resolved
@@ -34,11 +34,7 @@
       {% endif %}
     {% endblock %}
     {% block styles %}
-<<<<<<< HEAD
-      <link rel="stylesheet" href="{{ 'assets/stylesheets/main.476df7d4.min.css' | url }}">
-=======
-      <link rel="stylesheet" href="{{ 'assets/stylesheets/main.1df838e0.min.css' | url }}">
->>>>>>> fa65bc6b
+      <link rel="stylesheet" href="{{ 'assets/stylesheets/main.69437709.min.css' | url }}">
       {% if config.theme.palette %}
         {% set palette = config.theme.palette %}
         <link rel="stylesheet" href="{{ 'assets/stylesheets/palette.cbb835fc.min.css' | url }}">
@@ -239,11 +235,7 @@
       </script>
     {% endblock %}
     {% block scripts %}
-<<<<<<< HEAD
-      <script src="{{ 'assets/javascripts/bundle.0bc13b87.min.js' | url }}"></script>
-=======
-      <script src="{{ 'assets/javascripts/bundle.1236fc65.min.js' | url }}"></script>
->>>>>>> fa65bc6b
+      <script src="{{ 'assets/javascripts/bundle.9c69f0bc.min.js' | url }}"></script>
       {% for path in config["extra_javascript"] %}
         <script src="{{ path | url }}"></script>
       {% endfor %}
