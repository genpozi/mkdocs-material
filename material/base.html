{#-
  This file was automatically generated - do not edit
-#}
{% import "partials/language.html" as lang with context %}
<!doctype html>
<html lang="{{ lang.t('language') }}" class="no-js">
  <head>
    {% block site_meta %}
      <meta charset="utf-8">
      <meta name="viewport" content="width=device-width,initial-scale=1">
      {% if page and page.meta and page.meta.description %}
        <meta name="description" content="{{ page.meta.description }}">
      {% elif config.site_description %}
        <meta name="description" content="{{ config.site_description }}">
      {% endif %}
      {% if page and page.meta and page.meta.keywords %}
        <meta name="keywords" content="{{ page.meta.keywords }}">
      {% elif config.site_keywords %}
        <meta name="keywords" content="{{ config.site_keywords }}">
      {% endif %}
      {% if page and page.meta and page.meta.author %}
        <meta name="author" content="{{ page.meta.author }}">
      {% elif config.site_author %}
        <meta name="author" content="{{ config.site_author }}">
      {% endif %}
      {% if page.canonical_url %}
        <link rel="canonical" href="{{ page.canonical_url }}">
      {% endif %}
      <link rel="icon" href="{{ config.theme.favicon | url }}">
      <meta name="generator" content="mkdocs-{{ mkdocs_version }}, mkdocs-material-7.3.0">
    {% endblock %}
    {% block htmltitle %}
      {% if page and page.meta and page.meta.title %}
        <title>{{ page.meta.title }} - {{ config.site_name }}</title>
      {% elif page and page.title and not page.is_homepage %}
        <title>{{ page.title | striptags }} - {{ config.site_name }}</title>
      {% else %}
        <title>{{ config.site_name }}</title>
      {% endif %}
    {% endblock %}
    {% block styles %}
<<<<<<< HEAD
      <link rel="stylesheet" href="{{ 'assets/stylesheets/main.ce6831e8.min.css' | url }}">
=======
      <link rel="stylesheet" href="{{ 'assets/stylesheets/main.8b42a75e.min.css' | url }}">
>>>>>>> b6fdd523
      {% if config.theme.palette %}
        {% set palette = config.theme.palette %}
        <link rel="stylesheet" href="{{ 'assets/stylesheets/palette.3f5d1f46.min.css' | url }}">
        {% if palette.primary %}
          {% import "partials/palette.html" as map %}
          {% set primary = map.primary(
            palette.primary | replace(" ", "-") | lower
          ) %}
          <meta name="theme-color" content="{{ primary }}">
        {% endif %}
      {% endif %}
    {% endblock %}
    {% block libs %}{% endblock %}
    {% block fonts %}
      {% if config.theme.font != false %}
        {% set font = config.theme.font %}
        <link rel="preconnect" href="https://fonts.gstatic.com" crossorigin>
        <link rel="stylesheet" href="https://fonts.googleapis.com/css?family={{
            font.text | replace(' ', '+') + ':300,400,400i,700%7C' +
            font.code | replace(' ', '+')
          }}&display=fallback">
        <style>:root{--md-text-font-family:"{{ font.text }}";--md-code-font-family:"{{ font.code }}"}</style>
      {% endif %}
    {% endblock %}
    {% if config.extra.manifest %}
      <link rel="manifest" href="{{ config.extra.manifest | url }}" crossorigin="use-credentials">
    {% endif %}
    {% for path in config["extra_css"] %}
      <link rel="stylesheet" href="{{ path | url }}">
    {% endfor %}
    {% block analytics %}
      {% include "partials/integrations/analytics.html" %}
    {% endblock %}
    {% block extrahead %}{% endblock %}
  </head>
  {% set direction = config.theme.direction or lang.t('direction') %}
  {% if config.theme.palette %}
    {% set palette = config.theme.palette %}
    {% if not palette is mapping %}
      {% set palette = palette | first %}
    {% endif %}
    {% set scheme  = palette.scheme  | replace(" ", "-") | lower %}
    {% set primary = palette.primary | replace(" ", "-") | lower %}
    {% set accent  = palette.accent  | replace(" ", "-") | lower %}
    <body dir="{{ direction }}" data-md-color-scheme="{{ scheme }}" data-md-color-primary="{{ primary }}" data-md-color-accent="{{ accent }}">
  {% else %}
    <body dir="{{ direction }}">
  {% endif %}
    {% set features = config.theme.features or [] %}
    {% include "partials/javascripts/base.html" %}
    {% if not config.theme.palette is mapping %}
      {% include "partials/javascripts/palette.html" %}
    {% endif %}
    <input class="md-toggle" data-md-toggle="drawer" type="checkbox" id="__drawer" autocomplete="off">
    <input class="md-toggle" data-md-toggle="search" type="checkbox" id="__search" autocomplete="off">
    <label class="md-overlay" for="__drawer"></label>
    <div data-md-component="skip">
      {% if page.toc | first is defined %}
        {% set skip = page.toc | first %}
        <a href="{{ skip.url | url }}" class="md-skip">
          {{ lang.t('skip.link.title') }}
        </a>
      {% endif %}
    </div>
    <div data-md-component="announce">
      {% if self.announce() %}
        <aside class="md-banner md-announce">
          <div class="md-banner__inner md-announce__inner md-grid md-typeset">
            {% block announce %}{% endblock %}
          </div>
        </aside>
      {% endif %}
    </div>
    {% block header %}
      {% include "partials/header.html" %}
    {% endblock %}
    <div class="md-container" data-md-component="container">
      {% block hero %}{% endblock %}
      {% block tabs %}
        {% if not "navigation.tabs.sticky" in features %}
          {% if "navigation.tabs" in features %}
            {% include "partials/tabs.html" %}
          {% endif %}
        {% endif %}
      {% endblock %}
      <main class="md-main" data-md-component="main">
        <div class="md-main__inner md-grid">
          {% block site_nav %}
            {% if nav %}
              {% if page and page.meta and page.meta.hide %}
                {% set hidden = "hidden" if "navigation" in page.meta.hide %}
              {% endif %}
              <div class="md-sidebar md-sidebar--primary" data-md-component="sidebar" data-md-type="navigation" {{ hidden }}>
                <div class="md-sidebar__scrollwrap">
                  <div class="md-sidebar__inner">
                    {% include "partials/nav.html" %}
                  </div>
                </div>
              </div>
            {% endif %}
            {% if page.toc and not "toc.integrate" in features %}
              {% if page and page.meta and page.meta.hide %}
                {% set hidden = "hidden" if "toc" in page.meta.hide %}
              {% endif %}
              <div class="md-sidebar md-sidebar--secondary" data-md-component="sidebar" data-md-type="toc" {{ hidden }}>
                <div class="md-sidebar__scrollwrap">
                  <div class="md-sidebar__inner">
                    {% include "partials/toc.html" %}
                  </div>
                </div>
              </div>
            {% endif %}
          {% endblock %}
          <div class="md-content" data-md-component="content">
            <article class="md-content__inner md-typeset">
              {% block content %}
                {% if page.edit_url %}
                  <a href="{{ page.edit_url }}" title="{{ lang.t('edit.link.title') }}" class="md-content__button md-icon">
                    {% include ".icons/material/pencil.svg" %}
                  </a>
                {% endif %}
                {% if not "\x3ch1" in page.content %}
                  <h1>{{ page.title | d(config.site_name, true)}}</h1>
                {% endif %}
                {{ page.content }}
                {% if page and page.meta %}
                  {% if page.meta.git_revision_date_localized or
                        page.meta.revision_date
                  %}
                    {% include "partials/source-file.html" %}
                  {% endif %}
                {% endif %}
              {% endblock %}
              {% block disqus %}
                {% include "partials/integrations/disqus.html" %}
              {% endblock %}
            </article>
          </div>
        </div>
        {% if "navigation.top" in features %}
          <a href="#" class="md-top md-icon" data-md-component="top" data-md-state="hidden">
            {% include ".icons/material/arrow-up.svg" %}
            {{ lang.t('top.title') }}
          </a>
        {% endif %}
      </main>
      {% block footer %}
        {% include "partials/footer.html" %}
      {% endblock %}
    </div>
    <div class="md-dialog" data-md-component="dialog">
      <div class="md-dialog__inner md-typeset"></div>
    </div>
    {% block config %}
      {%- set app = {
        "base": base_url,
        "features": features,
        "translations": {},
        "search": "assets/javascripts/workers/search.e99e714c.min.js" | url,
        "version": config.extra.version or None
      } -%}
      {%- set translations = app.translations -%}
      {%- for key in [
        "clipboard.copy",
        "clipboard.copied",
        "search.config.lang",
        "search.config.pipeline",
        "search.config.separator",
        "search.placeholder",
        "search.result.placeholder",
        "search.result.none",
        "search.result.one",
        "search.result.other",
        "search.result.more.one",
        "search.result.more.other",
        "search.result.term.missing",
        "select.version.title"
      ] -%}
        {%- set _ = translations.update({ key: lang.t(key) }) -%}
      {%- endfor -%}
      <script id="__config" type="application/json">
        {{- app | tojson -}}
      </script>
    {% endblock %}
    {% block scripts %}
<<<<<<< HEAD
      <script src="{{ 'assets/javascripts/bundle.c29ff4ea.min.js' | url }}"></script>
=======
      <script src="{{ 'assets/javascripts/bundle.5e5cfff9.min.js' | url }}"></script>
>>>>>>> b6fdd523
      {% for path in config["extra_javascript"] %}
        <script src="{{ path | url }}"></script>
      {% endfor %}
    {% endblock %}
  </body>
</html><|MERGE_RESOLUTION|>--- conflicted
+++ resolved
@@ -39,11 +39,7 @@
       {% endif %}
     {% endblock %}
     {% block styles %}
-<<<<<<< HEAD
-      <link rel="stylesheet" href="{{ 'assets/stylesheets/main.ce6831e8.min.css' | url }}">
-=======
-      <link rel="stylesheet" href="{{ 'assets/stylesheets/main.8b42a75e.min.css' | url }}">
->>>>>>> b6fdd523
+      <link rel="stylesheet" href="{{ 'assets/stylesheets/main.d2f7d19d.min.css' | url }}">
       {% if config.theme.palette %}
         {% set palette = config.theme.palette %}
         <link rel="stylesheet" href="{{ 'assets/stylesheets/palette.3f5d1f46.min.css' | url }}">
@@ -229,11 +225,7 @@
       </script>
     {% endblock %}
     {% block scripts %}
-<<<<<<< HEAD
-      <script src="{{ 'assets/javascripts/bundle.c29ff4ea.min.js' | url }}"></script>
-=======
-      <script src="{{ 'assets/javascripts/bundle.5e5cfff9.min.js' | url }}"></script>
->>>>>>> b6fdd523
+      <script src="{{ 'assets/javascripts/bundle.b226dac1.min.js' | url }}"></script>
       {% for path in config["extra_javascript"] %}
         <script src="{{ path | url }}"></script>
       {% endfor %}
