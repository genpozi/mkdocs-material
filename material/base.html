{#-
  This file was automatically generated - do not edit
-#}
{% import "partials/language.html" as lang with context %}
<!doctype html>
<html lang="{{ lang.t('language') }}" class="no-js">
  <head>
    {% block site_meta %}
      <meta charset="utf-8">
      <meta name="viewport" content="width=device-width,initial-scale=1">
      {% if page.meta and page.meta.description %}
        <meta name="description" content="{{ page.meta.description }}">
      {% elif config.site_description %}
        <meta name="description" content="{{ config.site_description }}">
      {% endif %}
      {% if page.meta and page.meta.author %}
        <meta name="author" content="{{ page.meta.author }}">
      {% elif config.site_author %}
        <meta name="author" content="{{ config.site_author }}">
      {% endif %}
      {% if page.canonical_url %}
        <link rel="canonical" href="{{ page.canonical_url }}">
      {% endif %}
      {% if page.previous_page %}
        <link rel="prev" href="{{ page.previous_page.url | url }}">
      {% endif %}
      {% if page.next_page %}
        <link rel="next" href="{{ page.next_page.url | url }}">
      {% endif %}
      {% if "rss" in config.plugins %}
        <link rel="alternate" type="application/rss+xml" title="{{ lang.t('rss.created') }}" href="{{ 'feed_rss_created.xml' | url }}">
        <link rel="alternate" type="application/rss+xml" title="{{ lang.t('rss.updated') }}" href="{{ 'feed_rss_updated.xml' | url }}">
      {% endif %}
      <link rel="icon" href="{{ config.theme.favicon | url }}">
      <meta name="generator" content="mkdocs-{{ mkdocs_version }}, mkdocs-material-9.2.0-b3">
    {% endblock %}
    {% block htmltitle %}
      {% if page.meta and page.meta.title %}
        <title>{{ page.meta.title }} - {{ config.site_name }}</title>
      {% elif page.title and not page.is_homepage %}
        <title>{{ page.title | striptags }} - {{ config.site_name }}</title>
      {% else %}
        <title>{{ config.site_name }}</title>
      {% endif %}
    {% endblock %}
    {% block styles %}
<<<<<<< HEAD
      <link rel="stylesheet" href="{{ 'assets/stylesheets/main.1fbd1742.min.css' | url }}">
=======
      <link rel="stylesheet" href="{{ 'assets/stylesheets/main.c439c5a1.min.css' | url }}">
>>>>>>> 688c9de4
      {% if config.theme.palette %}
        {% set palette = config.theme.palette %}
        <link rel="stylesheet" href="{{ 'assets/stylesheets/palette.85d0ee34.min.css' | url }}">
      {% endif %}
      {% include "partials/icons.html" %}
    {% endblock %}
    {% block libs %}
      {% for path in config.extra.polyfills %}
        <script src="{{ path | url }}"></script>
      {% endfor %}
    {% endblock %}
    {% block fonts %}
      {% if config.theme.font != false %}
        {% set text = config.theme.font.text | d("Roboto", true) %}
        {% set code = config.theme.font.code | d("Roboto Mono", true) %}
        <link rel="preconnect" href="https://fonts.gstatic.com" crossorigin>
        <link rel="stylesheet" href="https://fonts.googleapis.com/css?family={{
            text | replace(' ', '+') + ':300,300i,400,400i,700,700i%7C' +
            code | replace(' ', '+') + ':400,400i,700,700i'
          }}&display=fallback">
        <style>:root{--md-text-font:"{{ text }}";--md-code-font:"{{ code }}"}</style>
      {% endif %}
    {% endblock %}
    {% for path in config.extra_css %}
      <link rel="stylesheet" href="{{ path | url }}">
    {% endfor %}
    {% include "partials/javascripts/base.html" %}
    {% block analytics %}
      {% include "partials/integrations/analytics.html" %}
    {% endblock %}
    {% if page.meta and page.meta.meta %}
      {% for tag in page.meta.meta %}
        <meta {% for key, value in tag.items() %} {{ key }}="{{value}}" {% endfor %}>
      {% endfor %}
    {% endif %}
    {% block extrahead %}{% endblock %}
  </head>
  {% set direction = config.theme.direction or lang.t("direction") %}
  {% if config.theme.palette %}
    {% set palette = config.theme.palette %}
    {% if not palette is mapping %}
      {% set palette = palette | first %}
    {% endif %}
    {% set scheme  = palette.scheme  | d("default", true) %}
    {% set primary = palette.primary | d("indigo", true) %}
    {% set accent  = palette.accent  | d("indigo", true) %}
    <body dir="{{ direction }}" data-md-color-scheme="{{ scheme | replace(' ', '-') }}" data-md-color-primary="{{ primary | replace(' ', '-') }}" data-md-color-accent="{{ accent | replace(' ', '-') }}">
  {% else %}
    <body dir="{{ direction }}">
  {% endif %}
    {% set features = config.theme.features or [] %}
    {% if not config.theme.palette is mapping %}
      {% include "partials/javascripts/palette.html" %}
    {% endif %}
    <input class="md-toggle" data-md-toggle="drawer" type="checkbox" id="__drawer" autocomplete="off">
    <input class="md-toggle" data-md-toggle="search" type="checkbox" id="__search" autocomplete="off">
    <label class="md-overlay" for="__drawer"></label>
    <div data-md-component="skip">
      {% if page.toc | first is defined %}
        {% set skip = page.toc | first %}
        <a href="{{ skip.url | url }}" class="md-skip">
          {{ lang.t("action.skip") }}
        </a>
      {% endif %}
    </div>
    <div data-md-component="announce">
      {% if self.announce() %}
        <aside class="md-banner">
          <div class="md-banner__inner md-grid md-typeset">
            {% if "announce.dismiss" in features %}
              <button class="md-banner__button md-icon" aria-label="{{ lang.t('announce.dismiss') }}">
                {% set icon = config.theme.icon.close or "material/close" %}
                {% include ".icons/" ~ icon ~ ".svg" %}
              </button>
            {% endif %}
            {% block announce %}{% endblock %}
          </div>
          {% if "announce.dismiss" in features %}
            {% include "partials/javascripts/announce.html" %}
          {% endif %}
        </aside>
      {% endif %}
    </div>
    {% if config.extra.version %}
      <div data-md-color-scheme="default" data-md-component="outdated" hidden>
        {% if self.outdated() %}
          <aside class="md-banner md-banner--warning">
            <div class="md-banner__inner md-grid md-typeset">
              {% block outdated %}{% endblock %}
            </div>
            {% include "partials/javascripts/outdated.html" %}
          </aside>
        {% endif %}
      </div>
    {% endif %}
    {% block header %}
      {% include "partials/header.html" %}
    {% endblock %}
    <div class="md-container" data-md-component="container">
      {% block hero %}{% endblock %}
      {% block tabs %}
        {% if "navigation.tabs.sticky" not in features %}
          {% if "navigation.tabs" in features %}
            {% include "partials/tabs.html" %}
          {% endif %}
        {% endif %}
      {% endblock %}
      <main class="md-main" data-md-component="main">
        <div class="md-main__inner md-grid">
          {% block site_nav %}
            {% if nav %}
              {% if page.meta and page.meta.hide %}
                {% set hidden = "hidden" if "navigation" in page.meta.hide %}
              {% endif %}
              <div class="md-sidebar md-sidebar--primary" data-md-component="sidebar" data-md-type="navigation" {{ hidden }}>
                <div class="md-sidebar__scrollwrap">
                  <div class="md-sidebar__inner">
                    {% include "partials/nav.html" %}
                  </div>
                </div>
              </div>
            {% endif %}
            {% if "toc.integrate" not in features %}
              {% if page.meta and page.meta.hide %}
                {% set hidden = "hidden" if "toc" in page.meta.hide %}
              {% endif %}
              <div class="md-sidebar md-sidebar--secondary" data-md-component="sidebar" data-md-type="toc" {{ hidden }}>
                <div class="md-sidebar__scrollwrap">
                  <div class="md-sidebar__inner">
                    {% include "partials/toc.html" %}
                  </div>
                </div>
              </div>
            {% endif %}
          {% endblock %}
          {% block container %}
            <div class="md-content" data-md-component="content">
              <article class="md-content__inner md-typeset">
                {% block content %}
                  {% include "partials/content.html" %}
                {% endblock %}
              </article>
            </div>
          {% endblock %}
          {% include "partials/javascripts/content.html" %}
        </div>
        {% if "navigation.top" in features %}
          <button type="button" class="md-top md-icon" data-md-component="top" hidden>
            {% set icon = config.theme.icon.top or "material/arrow-up" %}
            {% include ".icons/" ~ icon ~ ".svg" %}
            {{ lang.t("top") }}
          </button>
        {% endif %}
      </main>
      {% block footer %}
        {% include "partials/footer.html" %}
      {% endblock %}
    </div>
    <div class="md-dialog" data-md-component="dialog">
      <div class="md-dialog__inner md-typeset"></div>
    </div>
    {% if config.extra.consent %}
      <div class="md-consent" data-md-component="consent" id="__consent" hidden>
        <div class="md-consent__overlay"></div>
        <aside class="md-consent__inner">
          <form class="md-consent__form md-grid md-typeset" name="consent">
            {% include "partials/consent.html" %}
          </form>
        </aside>
      </div>
      {% include "partials/javascripts/consent.html" %}
    {% endif %}
    {% block config %}
      {%- set app = {
        "base": base_url,
        "features": features,
        "translations": {},
        "search": "assets/javascripts/workers/search.dfff1995.min.js" | url
      } -%}
      {%- if config.extra.version -%}
        {%- set _ = app.update({ "version": config.extra.version }) -%}
      {%- endif -%}
      {%- if config.extra.tags -%}
        {%- set _ = app.update({ "tags": config.extra.tags }) -%}
      {%- endif -%}
      {%- set translations = app.translations -%}
      {%- for key in [
        "clipboard.copy",
        "clipboard.copied",
        "search.result.placeholder",
        "search.result.none",
        "search.result.one",
        "search.result.other",
        "search.result.more.one",
        "search.result.more.other",
        "search.result.term.missing",
        "select.version"
      ] -%}
        {%- set _ = translations.update({ key: lang.t(key) }) -%}
      {%- endfor -%}
      <script id="__config" type="application/json">
        {{- app | tojson -}}
      </script>
    {% endblock %}
    {% block scripts %}
      <script src="{{ 'assets/javascripts/bundle.9e673e97.min.js' | url }}"></script>
      {% for script in config.extra_javascript %}
        {% if script.path %}
          {{ script | script_tag }}
        {% else %}
          <script src="{{ script | url }}"></script>
        {% endif %}
      {% endfor %}
    {% endblock %}
  </body>
</html><|MERGE_RESOLUTION|>--- conflicted
+++ resolved
@@ -44,11 +44,7 @@
       {% endif %}
     {% endblock %}
     {% block styles %}
-<<<<<<< HEAD
-      <link rel="stylesheet" href="{{ 'assets/stylesheets/main.1fbd1742.min.css' | url }}">
-=======
-      <link rel="stylesheet" href="{{ 'assets/stylesheets/main.c439c5a1.min.css' | url }}">
->>>>>>> 688c9de4
+      <link rel="stylesheet" href="{{ 'assets/stylesheets/main.cad15034.min.css' | url }}">
       {% if config.theme.palette %}
         {% set palette = config.theme.palette %}
         <link rel="stylesheet" href="{{ 'assets/stylesheets/palette.85d0ee34.min.css' | url }}">
