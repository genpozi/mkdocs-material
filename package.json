{
  "name": "mkdocs-material",
  "version": "1.0.0",
  "description": "A material design theme for MkDocs",
  "keywords": [
    "mkdocs",
    "documentation",
    "theme"
  ],
  "homepage": "http://squidfunk.github.io/mkdocs-material/",
  "bugs": {
    "url": "https://github.com/squidfunk/mkdocs-material/issues",
    "email": "martin.donath@squidfunk.com"
  },
  "license": "MIT",
  "author": {
    "name": "Martin Donath",
    "email": "martin.donath@squidfunk.com"
  },
  "contributors": [],
  "repository": {
    "type": "git",
    "url": "https://github.com/squidfunk/mkdocs-material.git"
  },
  "scripts": {
    "build": "scripts/build",
    "clean": "scripts/clean",
    "lint": "scripts/lint",
    "start": "scripts/start",
    "test": "scripts/test"
  },
  "dependencies": {},
  "devDependencies": {
    "autoprefixer": "^6.3.2",
<<<<<<< HEAD
    "babel-eslint": "^6.1.2",
    "babel-loader": "^6.2.4",
    "babel-plugin-add-module-exports": "^0.2.1",
    "babel-plugin-transform-react-jsx": "^6.8.0",
    "babel-polyfill": "^6.20.0",
    "babel-preset-es2015": "^6.13.2",
    "babel-register": "^6.16.3",
    "babel-root-import": "^4.1.3",
    "chai": "^3.5.0",
    "core-js": "^2.4.1",
    "css-mqpacker": "^4.0.0",
    "custom-event-polyfill": "^0.3.0",
=======
    "css-mqpacker": "^5.0.1",
>>>>>>> 662a2d33
    "del": "^2.2.0",
    "eslint": "^3.6.1",
    "eslint-plugin-mocha": "^4.6.0",
    "fastclick": "^1.0.6",
    "git-hooks": "^1.1.6",
    "gulp": "^3.9.1",
    "gulp-changed": "^1.3.2",
    "gulp-concat": "^2.6.0",
    "gulp-cssnano": "^2.1.1",
    "gulp-htmlmin": "^3.0.0",
    "gulp-if": "^2.0.0",
    "gulp-ignore": "^2.0.1",
    "gulp-modernizr": "0.0.0",
    "gulp-plumber": "^1.1.0",
    "gulp-postcss": "^6.1.0",
<<<<<<< HEAD
    "gulp-remove-empty-lines": "0.0.2",
    "gulp-replace": "^0.5.4",
    "gulp-rev": "^7.0.0",
    "gulp-rev-replace": "^0.4.3",
    "gulp-sass": "^2.2.0",
    "gulp-sourcemaps": "^1.6.0",
    "gulp-stylelint": "^3.7.0",
    "gulp-svgmin": "^1.2.2",
    "gulp-uglify": "^1.5.2",
=======
    "gulp-remove-empty-lines": "0.0.8",
    "gulp-rev": "^7.0.0",
    "gulp-rev-collector": "^1.0.2",
    "gulp-sass": "^3.0.0",
    "gulp-sourcemaps": "^1.6.0",
    "gulp-uglify": "^2.0.0",
>>>>>>> 662a2d33
    "gulp-util": "^3.0.7",
    "js-cookie": "^2.1.3",
    "karma": "^1.3.0",
    "karma-chrome-launcher": "^2.0.0",
    "karma-coverage": "^1.1.1",
    "karma-mocha": "^1.2.0",
    "karma-notify-reporter": "^1.0.1",
    "karma-sourcemap-loader": "^0.3.7",
    "karma-spec-reporter": "0.0.26",
    "karma-webpack": "^1.8.0",
    "lunr": "^0.7.1",
    "material-design-color": "^2.3.1",
    "material-shadows": "^3.0.0",
    "mocha": "^3.1.0",
    "modularscale-sass": "^2.1.1",
    "node-notifier": "^4.5.0",
    "selenium-standalone": "^5.7.2",
    "stylelint": "^7.7.1",
    "stylelint-config-standard": "^15.0.1",
    "stylelint-order": "^0.2.2",
    "stylelint-scss": "^1.4.1",
    "through2": "^2.0.1",
    "vinyl-paths": "^2.1.0",
<<<<<<< HEAD
    "webpack": "^1.13.1",
    "webpack-stream": "^3.2.0",
    "whatwg-fetch": "^1.0.0",
    "yargs": "^3.32.0"
  },
  "engines": {
    "node": ">= 4.5.0"
  },
  "private": true
=======
    "yargs": "^6.6.0"
  }
>>>>>>> 662a2d33
}<|MERGE_RESOLUTION|>--- conflicted
+++ resolved
@@ -32,7 +32,6 @@
   "dependencies": {},
   "devDependencies": {
     "autoprefixer": "^6.3.2",
-<<<<<<< HEAD
     "babel-eslint": "^6.1.2",
     "babel-loader": "^6.2.4",
     "babel-plugin-add-module-exports": "^0.2.1",
@@ -43,11 +42,8 @@
     "babel-root-import": "^4.1.3",
     "chai": "^3.5.0",
     "core-js": "^2.4.1",
-    "css-mqpacker": "^4.0.0",
+    "css-mqpacker": "^5.0.1",
     "custom-event-polyfill": "^0.3.0",
-=======
-    "css-mqpacker": "^5.0.1",
->>>>>>> 662a2d33
     "del": "^2.2.0",
     "eslint": "^3.6.1",
     "eslint-plugin-mocha": "^4.6.0",
@@ -63,24 +59,15 @@
     "gulp-modernizr": "0.0.0",
     "gulp-plumber": "^1.1.0",
     "gulp-postcss": "^6.1.0",
-<<<<<<< HEAD
-    "gulp-remove-empty-lines": "0.0.2",
+    "gulp-remove-empty-lines": "0.0.8",
     "gulp-replace": "^0.5.4",
     "gulp-rev": "^7.0.0",
     "gulp-rev-replace": "^0.4.3",
-    "gulp-sass": "^2.2.0",
+    "gulp-sass": "^3.0.0",
     "gulp-sourcemaps": "^1.6.0",
     "gulp-stylelint": "^3.7.0",
     "gulp-svgmin": "^1.2.2",
-    "gulp-uglify": "^1.5.2",
-=======
-    "gulp-remove-empty-lines": "0.0.8",
-    "gulp-rev": "^7.0.0",
-    "gulp-rev-collector": "^1.0.2",
-    "gulp-sass": "^3.0.0",
-    "gulp-sourcemaps": "^1.6.0",
     "gulp-uglify": "^2.0.0",
->>>>>>> 662a2d33
     "gulp-util": "^3.0.7",
     "js-cookie": "^2.1.3",
     "karma": "^1.3.0",
@@ -104,18 +91,13 @@
     "stylelint-scss": "^1.4.1",
     "through2": "^2.0.1",
     "vinyl-paths": "^2.1.0",
-<<<<<<< HEAD
     "webpack": "^1.13.1",
     "webpack-stream": "^3.2.0",
     "whatwg-fetch": "^1.0.0",
-    "yargs": "^3.32.0"
+    "yargs": "^6.6.0"
   },
   "engines": {
     "node": ">= 4.5.0"
   },
   "private": true
-=======
-    "yargs": "^6.6.0"
-  }
->>>>>>> 662a2d33
 }