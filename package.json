--- conflicted
+++ resolved
@@ -75,13 +75,8 @@
     "rimraf": "^3.0.2",
     "sass": "^1.26.3",
     "sass-loader": "^8.0.2",
-<<<<<<< HEAD
-    "string-replace-loader": "^2.2.0",
+    "string-replace-loader": "^2.3.0",
     "stylelint": "^13.3.2",
-=======
-    "string-replace-loader": "^2.3.0",
-    "stylelint": "^13.3.0",
->>>>>>> 747b51be
     "stylelint-config-rational-order": "^0.1.2",
     "stylelint-config-standard": "^20.0.0",
     "stylelint-order": "^4.0.0",
