--- conflicted
+++ resolved
@@ -22,10 +22,6 @@
 
 {% extends "base.html" %}
 
-<<<<<<< HEAD
-
-=======
->>>>>>> a1bc6f99
 <!-- Custom front matter -->
 {% block extrahead %}
 
@@ -35,13 +31,8 @@
     {% set title = config.site_name ~ " - " ~ page.title | striptags %}
   {% endif %}
 
-<<<<<<< HEAD
-  <!-- Determine image -->
-  {% set image = 'assets/images/illustration.png' | url %}
-=======
   <!-- The image needs to have an absolute URL -->
-  {% set image = config.site_url ~ 'assets/images/material.png' %}
->>>>>>> a1bc6f99
+  {% set image = config.site_url ~ 'assets/images/illustration.png' %}
 
   <!-- Open graph meta tags -->
   <meta property="og:title" content="{{ title }}" />
