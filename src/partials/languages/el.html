--- conflicted
+++ resolved
@@ -52,12 +52,7 @@
   "select.version.title": "Επιλογή έκδοσης",
   "skip.link.title": "Μετάβαση στο περιεχόμενο",
   "source.link.title": "Μετάβαση στο αποθετήριο",
-<<<<<<< HEAD
   "source.file.date.updated": "τελευταία ενημέρωση",
-=======
-  "source.revision.date": "Τελευταία ενημέρωση",
-  "source.file.date.updated": "Τελευταία ενημέρωση",
->>>>>>> 625fd6ff
   "source.file.date.created": "Δημιουργήθηκε",
   "tabs.title": "Καρτέλες",
   "toc.title": "Πίνακας περιεχομένων",
