--- conflicted
+++ resolved
@@ -50,12 +50,7 @@
   "select.version.title": "Välj version",
   "skip.link.title": "Gå till innehållet",
   "source.link.title": "Gå till datakatalog",
-<<<<<<< HEAD
-  "source.file.date.updated": "Senaste uppdateringen",
-=======
-  "source.revision.date": "Senast uppdaterad",
-  "source.file.date.updated": "Senast uppdaterad",
->>>>>>> 05440550
+  "source.file.date.updated": "Senaste uppdaterad",
   "source.file.date.created": "Skapad",
   "tabs.title": "Flikar",
   "toc.title": "Innehållsförteckning"
